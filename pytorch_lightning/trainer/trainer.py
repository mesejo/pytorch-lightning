# Copyright The PyTorch Lightning team.
#
# Licensed under the Apache License, Version 2.0 (the "License");
# you may not use this file except in compliance with the License.
# You may obtain a copy of the License at
#
#     http://www.apache.org/licenses/LICENSE-2.0
#
# Unless required by applicable law or agreed to in writing, software
# distributed under the License is distributed on an "AS IS" BASIS,
# WITHOUT WARRANTIES OR CONDITIONS OF ANY KIND, either express or implied.
# See the License for the specific language governing permissions and
# limitations under the License.
"""Trainer to automate the training."""
import logging
import warnings
from itertools import count
from pathlib import Path
from traceback import print_exc
from typing import Any, Dict, Iterable, List, Optional, Union

import torch
from torch.utils.data import DataLoader

from pytorch_lightning.accelerators import Accelerator
from pytorch_lightning.callbacks import Callback
from pytorch_lightning.core.datamodule import LightningDataModule
from pytorch_lightning.core.lightning import LightningModule
from pytorch_lightning.core.memory import ModelSummary
from pytorch_lightning.core.step_result import Result
from pytorch_lightning.loggers import LightningLoggerBase
from pytorch_lightning.plugins import Plugin
from pytorch_lightning.profiler import BaseProfiler
from pytorch_lightning.trainer.callback_hook import TrainerCallbackHookMixin
from pytorch_lightning.trainer.configuration_validator import ConfigValidator
from pytorch_lightning.trainer.connectors.accelerator_connector import AcceleratorConnector
from pytorch_lightning.trainer.connectors.callback_connector import CallbackConnector
from pytorch_lightning.trainer.connectors.checkpoint_connector import CheckpointConnector
from pytorch_lightning.trainer.connectors.data_connector import DataConnector
from pytorch_lightning.trainer.connectors.debugging_connector import DebuggingConnector
from pytorch_lightning.trainer.connectors.env_vars_connector import _defaults_from_env_vars
from pytorch_lightning.trainer.connectors.logger_connector import LoggerConnector
from pytorch_lightning.trainer.connectors.model_connector import ModelConnector
from pytorch_lightning.trainer.connectors.optimizer_connector import OptimizerConnector
from pytorch_lightning.trainer.connectors.profiler_connector import ProfilerConnector
from pytorch_lightning.trainer.connectors.slurm_connector import SLURMConnector
from pytorch_lightning.trainer.connectors.training_trick_connector import TrainingTricksConnector
from pytorch_lightning.trainer.data_loading import TrainerDataLoadingMixin
from pytorch_lightning.trainer.deprecated_api import DeprecatedDistDeviceAttributes, DeprecatedTrainerAttributes
from pytorch_lightning.trainer.evaluation_loop import EvaluationLoop
from pytorch_lightning.trainer.logging import TrainerLoggingMixin
from pytorch_lightning.trainer.model_hooks import TrainerModelHooksMixin
from pytorch_lightning.trainer.optimizers import TrainerOptimizersMixin
from pytorch_lightning.trainer.predict_loop import PredictLoop
from pytorch_lightning.trainer.properties import TrainerProperties
from pytorch_lightning.trainer.states import TrainerState
from pytorch_lightning.trainer.training_loop import TrainLoop
from pytorch_lightning.trainer.training_tricks import TrainerTrainingTricksMixin
from pytorch_lightning.tuner.tuning import Tuner
from pytorch_lightning.utilities import DeviceType, rank_zero_warn
from pytorch_lightning.utilities.cloud_io import load as pl_load
from pytorch_lightning.utilities.debugging import InternalDebugger
from pytorch_lightning.utilities.exceptions import MisconfigurationException
from pytorch_lightning.utilities.memory import recursive_detach
from pytorch_lightning.utilities.model_helpers import is_overridden

log = logging.getLogger(__name__)
# warnings to ignore in trainer
warnings.filterwarnings(
    'ignore', message='torch.distributed.reduce_op is deprecated, '
    'please use torch.distributed.ReduceOp instead'
)


class Trainer(
    TrainerProperties,
    TrainerCallbackHookMixin,
    TrainerModelHooksMixin,
    TrainerOptimizersMixin,
    TrainerLoggingMixin,
    TrainerTrainingTricksMixin,
    TrainerDataLoadingMixin,
    DeprecatedDistDeviceAttributes,
    DeprecatedTrainerAttributes,
):

    @_defaults_from_env_vars
    def __init__(
        self,
        logger: Union[LightningLoggerBase, Iterable[LightningLoggerBase], bool] = True,
        checkpoint_callback: bool = True,
        callbacks: Optional[Union[List[Callback], Callback]] = None,
        default_root_dir: Optional[str] = None,
        gradient_clip_val: float = 0,
        process_position: int = 0,
        num_nodes: int = 1,
        num_processes: int = 1,
        gpus: Optional[Union[List[int], str, int]] = None,
        auto_select_gpus: bool = False,
        tpu_cores: Optional[Union[List[int], str, int]] = None,
        log_gpu_memory: Optional[str] = None,
        progress_bar_refresh_rate: Optional[int] = None,
        overfit_batches: Union[int, float] = 0.0,
        track_grad_norm: Union[int, float, str] = -1,
        check_val_every_n_epoch: int = 1,
        fast_dev_run: Union[int, bool] = False,
        accumulate_grad_batches: Union[int, Dict[int, int], List[list]] = 1,
        max_epochs: Optional[int] = None,
        min_epochs: Optional[int] = None,
        max_steps: Optional[int] = None,
        min_steps: Optional[int] = None,
        limit_train_batches: Union[int, float] = 1.0,
        limit_val_batches: Union[int, float] = 1.0,
        limit_test_batches: Union[int, float] = 1.0,
        limit_predict_batches: Union[int, float] = 1.0,
        val_check_interval: Union[int, float] = 1.0,
        flush_logs_every_n_steps: int = 100,
        log_every_n_steps: int = 50,
        accelerator: Optional[Union[str, Accelerator]] = None,
        sync_batchnorm: bool = False,
        precision: int = 32,
        weights_summary: Optional[str] = 'top',
        weights_save_path: Optional[str] = None,
        num_sanity_val_steps: int = 2,
        truncated_bptt_steps: Optional[int] = None,
        resume_from_checkpoint: Optional[Union[Path, str]] = None,
        profiler: Optional[Union[BaseProfiler, str]] = None,
        benchmark: bool = False,
        deterministic: bool = False,
        reload_dataloaders_every_epoch: bool = False,
        auto_lr_find: Union[bool, str] = False,
        replace_sampler_ddp: bool = True,
        terminate_on_nan: bool = False,
        auto_scale_batch_size: Union[str, bool] = False,
        prepare_data_per_node: bool = True,
        plugins: Optional[Union[Plugin, str, list]] = None,
        amp_backend: str = 'native',
        amp_level: str = 'O2',
        distributed_backend: Optional[str] = None,
        move_metrics_to_cpu: bool = False,
        multiple_trainloader_mode: str = 'max_size_cycle',
        stochastic_weight_avg: bool = False
    ):
        r"""
        Customize every aspect of training via flags

        Args:

            accelerator: Previously known as distributed_backend (dp, ddp, ddp2, etc...).
                Can also take in an accelerator object for custom hardware.

            accumulate_grad_batches: Accumulates grads every k batches or as set up in the dict.

            amp_backend: The mixed precision backend to use ("native" or "apex")

            amp_level: The optimization level to use (O1, O2, etc...).

            auto_lr_find: If set to True, will make trainer.tune() run a learning rate finder,
                trying to optimize initial learning for faster convergence. trainer.tune() method will
                set the suggested learning rate in self.lr or self.learning_rate in the LightningModule.
                To use a different key set a string instead of True with the key name.

            auto_scale_batch_size: If set to True, will `initially` run a batch size
                finder trying to find the largest batch size that fits into memory.
                The result will be stored in self.batch_size in the LightningModule.
                Additionally, can be set to either `power` that estimates the batch size through
                a power search or `binsearch` that estimates the batch size through a binary search.

            auto_select_gpus: If enabled and `gpus` is an integer, pick available
                gpus automatically. This is especially useful when
                GPUs are configured to be in "exclusive mode", such
                that only one process at a time can access them.

            benchmark: If true enables cudnn.benchmark.

            callbacks: Add a callback or list of callbacks.

            checkpoint_callback: If ``True``, enable checkpointing.
                It will configure a default ModelCheckpoint callback if there is no user-defined ModelCheckpoint in
                :paramref:`~pytorch_lightning.trainer.trainer.Trainer.callbacks`.

            check_val_every_n_epoch: Check val every n train epochs.

            default_root_dir: Default path for logs and weights when no logger/ckpt_callback passed.
                Default: ``os.getcwd()``.
                Can be remote file paths such as `s3://mybucket/path` or 'hdfs://path/'

            deterministic: If true enables cudnn.deterministic.

            distributed_backend: deprecated. Please use 'accelerator'

            fast_dev_run: runs n if set to ``n`` (int) else 1 if set to ``True`` batch(es)
                of train, val and test to find any bugs (ie: a sort of unit test).

            flush_logs_every_n_steps: How often to flush logs to disk (defaults to every 100 steps).

            gpus: number of gpus to train on (int) or which GPUs to train on (list or str) applied per node

            gradient_clip_val: 0 means don't clip.

            limit_train_batches: How much of training dataset to check (float = fraction, int = num_batches)

            limit_val_batches: How much of validation dataset to check (float = fraction, int = num_batches)

            limit_test_batches: How much of test dataset to check (float = fraction, int = num_batches)

            limit_predict_batches: How much of prediction dataset to check (float = fraction, int = num_batches)

            logger: Logger (or iterable collection of loggers) for experiment tracking.

            log_gpu_memory: None, 'min_max', 'all'. Might slow performance

            log_every_n_steps: How often to log within steps (defaults to every 50 steps).

            prepare_data_per_node: If True, each LOCAL_RANK=0 will call prepare data.
                Otherwise only NODE_RANK=0, LOCAL_RANK=0 will prepare data

            process_position: orders the progress bar when running multiple models on same machine.

            progress_bar_refresh_rate: How often to refresh progress bar (in steps). Value ``0`` disables progress bar.
                Ignored when a custom progress bar is passed to :paramref:`~Trainer.callbacks`. Default: None, means
                a suitable value will be chosen based on the environment (terminal, Google COLAB, etc.).

            profiler: To profile individual steps during training and assist in identifying bottlenecks.

            overfit_batches: Overfit a fraction of training data (float) or a set number of batches (int).

            plugins: Plugins allow modification of core behavior like ddp and amp, and enable custom lightning plugins.

            precision: Double precision (64), full precision (32) or half precision (16). Can be used on CPU, GPU or
                TPUs.

            max_epochs: Stop training once this number of epochs is reached. Disabled by default (None).
                If both max_epochs and max_steps are not specified, defaults to ``max_epochs`` = 1000.

            min_epochs: Force training for at least these many epochs. Disabled by default (None).
                If both min_epochs and min_steps are not specified, defaults to ``min_epochs`` = 1.

            max_steps: Stop training after this number of steps. Disabled by default (None).

            min_steps: Force training for at least these number of steps. Disabled by default (None).

            num_nodes: number of GPU nodes for distributed training.

            num_processes: number of processes for distributed training with distributed_backend="ddp_cpu"

            num_sanity_val_steps: Sanity check runs n validation batches before starting the training routine.
                Set it to `-1` to run all batches in all validation dataloaders.

            reload_dataloaders_every_epoch: Set to True to reload dataloaders every epoch.

            replace_sampler_ddp: Explicitly enables or disables sampler replacement. If not specified this
                will toggled automatically when DDP is used. By default it will add ``shuffle=True`` for
                train sampler and ``shuffle=False`` for val/test sampler. If you want to customize it,
                you can set ``replace_sampler_ddp=False`` and add your own distributed sampler.

            resume_from_checkpoint: Path/URL of the checkpoint from which training is resumed. If there is
                no checkpoint file at the path, start from scratch. If resuming from mid-epoch checkpoint,
                training will start from the beginning of the next epoch.

            sync_batchnorm: Synchronize batch norm layers between process groups/whole world.

            terminate_on_nan: If set to True, will terminate training (by raising a `ValueError`) at the
                end of each training batch, if any of the parameters or the loss are NaN or +/-inf.

            tpu_cores: How many TPU cores to train on (1 or 8) / Single TPU to train on [1]

            track_grad_norm: -1 no tracking. Otherwise tracks that p-norm. May be set to 'inf' infinity-norm.

            truncated_bptt_steps: Truncated back prop breaks performs backprop every k steps of much longer
                sequence.

            val_check_interval: How often to check the validation set. Use float to check within a training epoch,
                use int to check every n steps (batches).

            weights_summary: Prints a summary of the weights when training begins.

            weights_save_path: Where to save weights if specified. Will override default_root_dir
                for checkpoints only. Use this if for whatever reason you need the checkpoints
                stored in a different place than the logs written in `default_root_dir`.
                Can be remote file paths such as `s3://mybucket/path` or 'hdfs://path/'
                Defaults to `default_root_dir`.

            move_metrics_to_cpu: Whether to force internal logged metrics to be moved to cpu.
                This can save some gpu memory, but can make training slower. Use with attention.

            multiple_trainloader_mode: How to loop over the datasets when there are multiple train loaders.
                In 'max_size_cycle' mode, the trainer ends one epoch when the largest dataset is traversed,
                and smaller datasets reload when running out of their data. In 'min_size' mode, all the datasets
                reload when reaching the minimum length of datasets.

            stochastic_weight_avg: Whether to use `Stochastic Weight Averaging (SWA)
                <https://pytorch.org/blog/pytorch-1.6-now-includes-stochastic-weight-averaging/>_`

        """
        super().__init__()

        distributed_backend = distributed_backend or accelerator

        # init connectors
        self.dev_debugger = InternalDebugger(self)
        self.config_validator = ConfigValidator(self)
        self.data_connector = DataConnector(self)
        self.optimizer_connector = OptimizerConnector(self)

        self.accelerator_connector = AcceleratorConnector(
            num_processes, tpu_cores, distributed_backend, auto_select_gpus, gpus, num_nodes, sync_batchnorm, benchmark,
            replace_sampler_ddp, deterministic, precision, amp_backend, amp_level, plugins
        )
        self.logger_connector = LoggerConnector(self, log_gpu_memory)
        self.model_connector = ModelConnector(self)
        self.callback_connector = CallbackConnector(self)
        self.debugging_connector = DebuggingConnector(self)
        self.training_tricks_connector = TrainingTricksConnector(self)
        self.profile_connector = ProfilerConnector(self)
        self.checkpoint_connector = CheckpointConnector(self)
        self.slurm_connector = SLURMConnector(self)
        self.tuner = Tuner(self)
        self.train_loop = TrainLoop(self, multiple_trainloader_mode)
        self.evaluation_loop = EvaluationLoop(self)
        self.predict_loop = PredictLoop(self)

        # training state
        if weights_summary is not None and weights_summary not in ModelSummary.MODES:
            raise MisconfigurationException(
                f"`weights_summary` can be None, {', '.join(ModelSummary.MODES)}, but got {weights_summary}"
            )
        self.weights_summary = weights_summary
        self.shown_warnings = set()

        # init callbacks
        # Declare attributes to be set in callback_connector on_trainer_init
        self.callback_connector.on_trainer_init(
            callbacks, checkpoint_callback, progress_bar_refresh_rate, process_position, default_root_dir,
            weights_save_path, resume_from_checkpoint, stochastic_weight_avg
        )

        # hook
        self.on_init_start()

        # init optimizer + lr scheduler related flags
        self.optimizer_connector.on_trainer_init()

        # init data flags
        self.data_connector.on_trainer_init(
            check_val_every_n_epoch, reload_dataloaders_every_epoch, prepare_data_per_node
        )

        # init training tricks
        self.training_tricks_connector.on_trainer_init(
            gradient_clip_val, track_grad_norm, accumulate_grad_batches, truncated_bptt_steps, terminate_on_nan
        )
        self.train_loop.on_trainer_init(
            max_epochs,
            min_epochs,
            max_steps,
            min_steps,
            num_sanity_val_steps,
        )
        self.evaluation_loop.on_trainer_init()

        # configure tuner
        self.tuner.on_trainer_init(auto_lr_find, auto_scale_batch_size)

        # configure profiler
        self.profile_connector.on_trainer_init(profiler)

        # init logger flags
        self.logger_connector.on_trainer_init(
            logger,
            flush_logs_every_n_steps,
            log_every_n_steps,
            move_metrics_to_cpu,
        )

        # init debugging flags
        self.debugging_connector.on_init_start(
            limit_train_batches,
            limit_val_batches,
            limit_test_batches,
            limit_predict_batches,
            val_check_interval,
            overfit_batches,
            fast_dev_run,
        )

        # Callback system
        self.on_init_end()

    def fit(
        self,
        model: LightningModule,
        train_dataloader: Any = None,
        val_dataloaders: Optional[Union[DataLoader, List[DataLoader]]] = None,
        datamodule: Optional[LightningDataModule] = None,
    ):
        r"""
        Runs the full optimization routine.

        Args:
            datamodule: A instance of :class:`LightningDataModule`.

            model: Model to fit.

            train_dataloader: Either a single PyTorch DataLoader or a collection of these
                (list, dict, nested lists and dicts). In the case of multiple dataloaders, please
                see this :ref:`page <multiple-training-dataloaders>`

            val_dataloaders: Either a single Pytorch Dataloader or a list of them, specifying validation samples.
                If the model has a predefined val_dataloaders method this will be skipped

        """
        # we reuse fit for other functions. When already set, it shouldn't be modified.
        if not self.state.running:
            self.state = TrainerState.FITTING
        if self._running_stage is None:
            self.training = True

        # set local properties on the model
        self.model_connector.copy_trainer_model_properties(model)

        # ----------------------------
        # LINK DATA
        # ----------------------------
        # setup data, etc...
        self.train_loop.setup_fit(model, train_dataloader, val_dataloaders, datamodule)

        # hook
        self.data_connector.prepare_data(model)
        self.callback_connector._attach_model_callbacks(model, self)

        # ----------------------------
        # SET UP TRAINING
        # ----------------------------
        self.call_hook("on_before_accelerator_backend_setup", model)
        self.accelerator.connect(model)
        self.accelerator.setup_environment()
        self.call_setup_hook(model)  # allow user to setup lightning_module in accelerator environment
        self.accelerator.setup(self, model)  # note: this sets up self.lightning_module

        # ----------------------------
        # INSPECT THE CORE LOOPS
        # ----------------------------
        f"""
             Lightning internal flow looks like this:
        {Trainer.fit} or {Trainer.test} or {Trainer.predict}  ||
                                |                             ||
                        create accelerator                    ||
                                |                             ||
                         {self.dispatch}                      ||
                                |                             ||  LIGHTNING
                  {self.accelerator.start_training}           ||
                or {self.accelerator.start_evaluating}        ||
                or {self.accelerator.start_predicting}        ||  FLOW
                                |                             ||
                         {self.run_stage}                     ||
                                |                             ||  DIRECTION
                        {self.run_train}                      ||
                     or {self.run_evaluation}                 ||
                     or {self.run_predict}                    ||
                                |                             ||
                             results                          \/
        This is used to guide readers to the core loops: train, test, predict.
        {self.run_predict} is the simplest to understand, use `Go to Definition` to read it :)
        Search for `start_training` or `start_evaluating` or `start_predicting` in
        `pytorch_lightning/plugins/training_type_plugin` to find accelerator dispatch functions.
        """  # noqa: W605

        # ----------------------------
        # TRAIN
        # ----------------------------
        # hook
        if self.state == TrainerState.FITTING:
            self.call_hook("on_fit_start")

        # plugin will setup fitting (e.g. ddp will launch child processes)
        self.pre_dispatch()

        # dispatch `start_training` or `start_evaluating` or `start_predicting`
        self.dispatch()

        # plugin will finalized fitting (e.g. ddp_spawn will load trained model)
        self.post_dispatch()

        # ----------------------------
        # POST-Training CLEAN UP
        # ----------------------------
        # hook
        if self.state == TrainerState.FITTING:
            self.call_hook('on_fit_end')

        # teardown
        self.call_teardown_hook(model)

        if self.state != TrainerState.INTERRUPTED:
            self.state = TrainerState.FINISHED
        self._running_stage = None

        # return 1 when finished
        # used for testing or when we need to know that training succeeded
        return self.accelerator.results or 1

    def pre_dispatch(self):
        self.accelerator.pre_dispatch(self)
<<<<<<< HEAD
=======

        # log hyper-parameters
        if self.logger is not None:
            # save exp to get started (this is where the first experiment logs are written)
            self.logger.log_hyperparams(self.lightning_module.hparams_initial)
            self.logger.log_graph(self.lightning_module)
            self.logger.save()
>>>>>>> 0ea8f398

    def post_dispatch(self):
        self.accelerator.post_dispatch(self)
        self.accelerator.teardown()

    def dispatch(self):
        if self.evaluating:
            self.accelerator.start_evaluating(self)
        elif self.predicting:
            self.accelerator.start_predicting(self)
        else:
            self.accelerator.start_training(self)

    def run_stage(self):
        results = None

        self.profile_connector.setup()

        if self.evaluating:
            results = self.run_evaluate()
        elif self.predicting:
            results = self.run_predict()
        else:
            self.run_train()
        return results

    def _pre_training_routine(self):
        # wait for all to join if on distributed
        self.accelerator.barrier("setup_training")

        # register auto-resubmit when on SLURM
        self.slurm_connector.register_slurm_signal_handlers()

        # --------------------------
        # Pre-train
        # --------------------------
        # on pretrain routine start
        ref_model = self.lightning_module

        self.on_pretrain_routine_start()
        ref_model.on_pretrain_routine_start()

        # print model summary
        if self.is_global_zero and self.weights_summary is not None and not self.testing:
            ref_model.summarize(mode=self.weights_summary)

        # restore training and model before hpc is called
        self.checkpoint_connector.restore_weights()

        # on pretrain routine end
        self.on_pretrain_routine_end()
        ref_model.on_pretrain_routine_end()

    def run_train(self) -> None:

        self._pre_training_routine()

        if not self.is_global_zero and self.progress_bar_callback is not None:
            self.progress_bar_callback.disable()

        self.run_sanity_check(self.lightning_module)

        self.checkpoint_connector.has_trained = False

        # enable train mode
        model = self.lightning_module
        model.train()
        torch.set_grad_enabled(True)

        # reload data when needed
        self.train_loop.reset_train_val_dataloaders(model)

        # hook
        self.train_loop.on_train_start()

        try:
            if self.train_loop.should_skip_training():
                return
            # run all epochs
            epochs = range(self.current_epoch, self.max_epochs) if self.max_epochs else count(self.current_epoch)
            for epoch in epochs:

                # hook
                self.train_loop.on_train_epoch_start(epoch)

                with self.profiler.profile("run_training_epoch"):
                    # run train epoch
                    self.train_loop.run_training_epoch()

                if self.max_steps and self.max_steps <= self.global_step:
                    return

                # early stopping
                met_min_epochs = (epoch >= self.min_epochs - 1) if self.min_epochs else True
                met_min_steps = self.global_step >= self.min_steps if self.min_steps else True

                if self.should_stop:
                    if met_min_epochs and met_min_steps:
                        return
                    else:
                        log.info(
                            'Trainer was signaled to stop but required minimum epochs'
                            f' ({self.min_epochs}) or minimum steps ({self.min_steps}) has'
                            ' not been met. Training will continue...'
                        )

            # hook
            self.train_loop.on_train_end()

        except KeyboardInterrupt:
            rank_zero_warn('Detected KeyboardInterrupt, attempting graceful shutdown...')
            # user could press Ctrl+c many times... only shutdown once
            if not self.interrupted:
                self.state = TrainerState.INTERRUPTED
                self.on_keyboard_interrupt()
        except (RuntimeError, AssertionError):
            # if an exception is raised, the finally block is executed and can hide the actual exception
            # that was initially raised if `on_train_end` also raises an exception. we want to avoid that
            # for assertions and other runtime errors so we aren't misled while debugging
            print_exc()
        finally:
            # hook
            self.train_loop.on_train_end()

    def run_evaluation(self, on_epoch=False):
        if not (self.evaluating or self.sanity_checking):
            rank_zero_warn(
                f"`trainer.run_evaluation()` was called but the running stage is set to {self._running_stage}."
                " This should not happen normally. Setting it to `RunningStage.VALIDATING`", RuntimeWarning
            )
            self.validating = True

        # reset cached results
        self.logger_connector.reset()

        # prepare dataloaders
        dataloaders, max_batches = self.evaluation_loop.get_evaluation_dataloaders()

        # check if we want to skip this evaluation
        if self.evaluation_loop.should_skip_evaluation(max_batches):
            return [], []

        # enable eval mode + no grads
        self.evaluation_loop.on_evaluation_model_eval()
        # ref model
        model = self.lightning_module
        model.zero_grad()
        torch.set_grad_enabled(False)

        # hook
        self.evaluation_loop.on_evaluation_start()

        # set up the eval loop
        self.evaluation_loop.setup(model, max_batches, dataloaders)

        # hook
        self.evaluation_loop.on_evaluation_epoch_start()

        # run validation/testing
        for dataloader_idx, dataloader in enumerate(dataloaders):
            # bookkeeping
            dl_outputs = []
            dataloader = self.accelerator.process_dataloader(dataloader)
            dl_max_batches = self.evaluation_loop.max_batches[dataloader_idx]

            for batch_idx, batch in enumerate(dataloader):
                if batch is None:
                    continue

                # stop short when running on limited batches
                if batch_idx >= dl_max_batches:
                    break

                # hook
                self.evaluation_loop.on_evaluation_batch_start(batch, batch_idx, dataloader_idx)

                # lightning module methods
                with self.profiler.profile("evaluation_step_and_end"):
                    output = self.evaluation_loop.evaluation_step(batch, batch_idx, dataloader_idx)
                    output = self.evaluation_loop.evaluation_step_end(output)

                # hook + store predictions
                self.evaluation_loop.on_evaluation_batch_end(output, batch, batch_idx, dataloader_idx)

                # log batch metrics
                self.evaluation_loop.log_evaluation_step_metrics(output, batch_idx)

                # track epoch level outputs
                dl_outputs = self.track_output_for_epoch_end(dl_outputs, output)

            # store batch level output per dataloader
            self.evaluation_loop.outputs.append(dl_outputs)

        # lightning module method
        deprecated_eval_results = self.evaluation_loop.evaluation_epoch_end()

        # hook
        self.evaluation_loop.on_evaluation_epoch_end()

        # update epoch-level lr_schedulers
        if on_epoch:
            self.optimizer_connector.update_learning_rates(interval='epoch')

        # hook
        self.evaluation_loop.on_evaluation_end()

        # log epoch metrics
        eval_loop_results = self.evaluation_loop.log_epoch_metrics_on_evaluation_end()

        # save predictions to disk
        self.evaluation_loop.predictions.to_disk()

        # enable train mode again
        self.evaluation_loop.on_evaluation_model_train()

        torch.set_grad_enabled(True)

        return eval_loop_results, deprecated_eval_results

    def track_output_for_epoch_end(self, outputs, output):
        if output is not None:
            if isinstance(output, Result):
                output = output.detach()
                if self.move_metrics_to_cpu:
                    output = output.cpu()
            elif isinstance(output, dict):
                output = recursive_detach(output, to_cpu=self.move_metrics_to_cpu)
            elif isinstance(output, torch.Tensor) and output.is_cuda and self.move_metrics_to_cpu:
                output = output.cpu()
            outputs.append(output)
        return outputs

    def run_evaluate(self):
        if not self.is_global_zero and self.progress_bar_callback is not None:
            self.progress_bar_callback.disable()

        assert self.evaluating

        with self.profiler.profile(f"run_{self._running_stage}_evaluation"):
            eval_loop_results, _ = self.run_evaluation()

        if len(eval_loop_results) == 0:
            return 1

        # remove the tensors from the eval results
        for i, result in enumerate(eval_loop_results):
            if isinstance(result, dict):
                for k, v in result.items():
                    if isinstance(v, torch.Tensor):
                        result[k] = v.cpu().item()

        return eval_loop_results

    def run_predict(self):
        self.predict_loop.on_predict_start()

        # prepare dataloaders
        dataloaders, max_batches = self.predict_loop.get_predict_dataloaders()

        # check if we want to skip this evaluation
        if self.predict_loop.should_skip_predict(max_batches):
            return []

        # ref model
        model = self.lightning_module

        # enable eval mode + no grads
        self.predict_loop.on_predict_model_eval()
        model.zero_grad()
        torch.set_grad_enabled(False)

        # set up the eval loop
        self.predict_loop.setup(model, max_batches, dataloaders)

        # run validation/testing
        for dataloader_idx, dataloader in enumerate(dataloaders):
            dataloader = self.accelerator.process_dataloader(dataloader)
            dl_max_batches = self.predict_loop.max_batches[dataloader_idx]
            for batch_idx, batch in enumerate(dataloader):
                if batch is None:
                    continue

                # stop short when running on limited batches
                if batch_idx >= dl_max_batches:
                    break

                # lightning module methods
                with self.profiler.profile("predict_step"):
                    self.predict_loop.predict_step(batch, batch_idx, dataloader_idx)

        results = self.predict_loop.on_predict_epoch_end()
        self.predict_loop.on_predict_end()

        # re-enable grads
        torch.set_grad_enabled(True)

        return results

    def run_sanity_check(self, ref_model):
        using_val_step = ref_model.val_dataloader is not None and is_overridden('validation_step', ref_model)
        should_sanity_check = using_val_step and self.num_sanity_val_steps > 0 and self.limit_val_batches > 0

        # run tiny validation (if validation defined)
        # to make sure program won't crash during val
        if should_sanity_check:
            stage = self._running_stage
            self.sanity_checking = True

            # hook and callback
            self.on_sanity_check_start()

            # run eval step
            _, eval_results = self.run_evaluation()

            # allow no returns from eval
            if eval_results is not None and len(eval_results) > 0:
                # when we get a list back, used only the last item
                if isinstance(eval_results, list):
                    eval_results = eval_results[-1]

                _, _, _, callback_metrics, _ = self.process_dict_result(eval_results)
                self.logger_connector.callback_metrics = callback_metrics

            self.on_sanity_check_end()

            self._running_stage = stage

    def validate(
        self,
        model: Optional[LightningModule] = None,
        val_dataloaders: Optional[Union[DataLoader, List[DataLoader]]] = None,
        ckpt_path: Optional[str] = 'best',
        verbose: bool = True,
        datamodule: Optional[LightningDataModule] = None,
    ):
        r"""
        Perform one evaluation epoch over the validation set.

        Args:
            model: The model to validate.

            val_dataloaders: Either a single PyTorch DataLoader or a list of them,
                specifying validation samples.

            ckpt_path: Either ``best`` or path to the checkpoint you wish to validate.
                If ``None``, use the current weights of the model.
                When the model is given as argument, this parameter will not apply.

            verbose: If True, prints the validation results.

            datamodule: A instance of :class:`LightningDataModule`.

        Returns:
            The dictionary with final validation results returned by validation_epoch_end.
            If validation_epoch_end is not defined, the output is a list of the dictionaries
            returned by validation_step.
        """
        # --------------------
        # SETUP HOOK
        # --------------------
        self.verbose_evaluate = verbose

        self.state = TrainerState.VALIDATING
        self.validating = True

        # If you supply a datamodule you can't supply val_dataloaders
        if val_dataloaders and datamodule:
            raise MisconfigurationException(
                'You cannot pass both `trainer.validate(val_dataloaders=..., datamodule=...)`'
            )

        model_provided = model is not None
        model = model or self.lightning_module

        # Attach datamodule to get setup/prepare_data added to model before the call to it below
        self.data_connector.attach_datamodule(model, datamodule)
        #  Attach dataloaders (if given)
        self.data_connector.attach_dataloaders(model, val_dataloaders=val_dataloaders)

        if not model_provided:
            self.validated_ckpt_path = self.__load_ckpt_weights(model, ckpt_path=ckpt_path)

        # run validate
        results = self.fit(model)

        assert self.state.stopped
        self.validating = False

        return results

    def test(
        self,
        model: Optional[LightningModule] = None,
        test_dataloaders: Optional[Union[DataLoader, List[DataLoader]]] = None,
        ckpt_path: Optional[str] = 'best',
        verbose: bool = True,
        datamodule: Optional[LightningDataModule] = None,
    ):
        r"""
        Perform one evaluation epoch over the test set. It's separated from
        fit to make sure you never run on your test set until you want to.

        Args:
            model: The model to test.

            test_dataloaders: Either a single PyTorch DataLoader or a list of them,
                specifying test samples.

            ckpt_path: Either ``best`` or path to the checkpoint you wish to test.
                If ``None``, use the current weights of the model.
                When the model is given as argument, this parameter will not apply.

            verbose: If True, prints the test results.

            datamodule: A instance of :class:`LightningDataModule`.

        Returns:
            Returns a list of dictionaries, one for each test dataloader containing their respective metrics.
        """
        # --------------------
        # SETUP HOOK
        # --------------------
        self.verbose_evaluate = verbose

        self.state = TrainerState.TESTING
        self.testing = True

        # If you supply a datamodule you can't supply test_dataloaders
        if test_dataloaders and datamodule:
            raise MisconfigurationException('You cannot pass both `trainer.test(test_dataloaders=..., datamodule=...)`')

        model_provided = model is not None
        model = model or self.lightning_module

        # Attach datamodule to get setup/prepare_data added to model before the call to it below
        self.data_connector.attach_datamodule(model, datamodule)
        #  Attach dataloaders (if given)
        self.data_connector.attach_dataloaders(model, test_dataloaders=test_dataloaders)

        if not model_provided:
            self.tested_ckpt_path = self.__load_ckpt_weights(model, ckpt_path=ckpt_path)

        # run test
        results = self.fit(model)

        assert self.state.stopped
        self.testing = False

        return results

    def __load_ckpt_weights(
        self,
        model,
        ckpt_path: Optional[str] = None,
    ) -> Optional[str]:
        # if user requests the best checkpoint but we don't have it, error
        if ckpt_path == 'best' and not self.checkpoint_callback.best_model_path:
            raise MisconfigurationException(
                'ckpt_path is "best", but `ModelCheckpoint` is not configured to save the best model.'
            )

        # load best weights
        if ckpt_path is not None:
            # ckpt_path is 'best' so load the best model
            if ckpt_path == 'best':
                ckpt_path = self.checkpoint_callback.best_model_path

            if not ckpt_path:
                fn = self.state.value
                raise MisconfigurationException(
                    f'`.{fn}()` found no path for the best weights: "{ckpt_path}". Please'
                    ' specify a path for a checkpoint `.{fn}(ckpt_path=PATH)`'
                )

            # only one process running at this point for TPUs, as spawn isn't triggered yet
            if not self._device_type == DeviceType.TPU:
                self.training_type_plugin.barrier()

            ckpt = pl_load(ckpt_path, map_location=lambda storage, loc: storage)
            model.load_state_dict(ckpt['state_dict'])
        return ckpt_path

    def predict(
        self,
        model: Optional[LightningModule] = None,
        dataloaders: Optional[Union[DataLoader, List[DataLoader]]] = None,
        datamodule: Optional[LightningDataModule] = None,
    ):
        r"""

        Separates from fit to make sure you never run on your predictions set until you want to.

        This will call the model forward function to compute predictions.

        Args:
            model: The model to predict on.

            dataloaders: Either a single
                Pytorch Dataloader or a list of them, specifying inference samples.

            datamodule: A instance of :class:`LightningDataModule`.

        Returns:
            Returns a list of dictionaries, one for each provided dataloader containing their respective predictions.
        """

        # --------------------
        # SETUP HOOK
        # --------------------
        # If you supply a datamodule you can't supply dataloaders

        model = model or self.lightning_module

        self.state = TrainerState.PREDICTING
        self.predicting = True

        if dataloaders and datamodule:
            raise MisconfigurationException(
                'You cannot pass dataloaders to trainer.predict if you supply a datamodule.'
            )

        # Attach datamodule to get setup/prepare_data added to model before the call to it below
        self.data_connector.attach_datamodule(model, datamodule)
        #  Attach dataloaders (if given)
        self.data_connector.attach_dataloaders(model, predict_dataloaders=dataloaders)

        results = self.fit(model)

        assert self.state.stopped
        self.predicting = False

        return results

    def tune(
        self,
        model: LightningModule,
        train_dataloader: Optional[DataLoader] = None,
        val_dataloaders: Optional[Union[DataLoader, List[DataLoader]]] = None,
        datamodule: Optional[LightningDataModule] = None,
    ):
        r"""
        Runs routines to tune hyperparameters before training.

        Args:
            datamodule: A instance of :class:`LightningDataModule`.

            model: Model to tune.

            train_dataloader: A Pytorch DataLoader with training samples. If the model has
                a predefined train_dataloader method this will be skipped.

            val_dataloaders: Either a single Pytorch Dataloader or a list of them, specifying validation samples.
                If the model has a predefined val_dataloaders method this will be skipped

        """
        self.state = TrainerState.TUNING
        self.tuning = True

        self.tuner.tune(model, train_dataloader, val_dataloaders, datamodule)

        assert self.state.stopped
        self.tuning = False

    def call_setup_hook(self, model: LightningModule) -> None:
        assert self.state.running, f"TrainerState: {self.state}"
        state = self._setup_state

        if self.datamodule is not None:
            called = getattr(self.datamodule, f'has_setup_{state}')
            if not called:
                self.datamodule.setup(stage=state)

        self.setup(model, stage=state)
        model.setup(stage=state)

    def call_teardown_hook(self, model: LightningModule) -> None:
        state = self._teardown_state

        if self.datamodule is not None:
            called = getattr(self.datamodule, f'has_teardown_{state}')
            if not called:
                self.datamodule.teardown(stage=state)

        self.profiler.teardown(stage=state)
        self.teardown(stage=state)
        model.teardown(stage=state)

    def _reset_result_and_set_hook_fx_name(self, hook_name):
        # on_before_zero_grad is called within training_step
        if "batch_start" in hook_name or "on_before_zero_grad" in hook_name:
            return True
        model_ref = self.lightning_module
        if model_ref is not None:
            # used to track current hook name called
            model_ref._results = Result()
            model_ref._current_hook_fx_name = hook_name
        return False

    def _cache_logged_metrics(self):
        model_ref = self.lightning_module
        if model_ref is not None:
            # capture logging for this hook
            self.logger_connector.cache_logged_metrics()

    def call_hook(self, hook_name, *args, **kwargs):
        # set hook_name to model + reset Result obj
        skip = self._reset_result_and_set_hook_fx_name(hook_name)

        # always profile hooks
        with self.profiler.profile(hook_name):

            # first call trainer hook
            if hasattr(self, hook_name):
                trainer_hook = getattr(self, hook_name)
                trainer_hook(*args, **kwargs)

            # next call hook in lightningModule
            output = None
            model_ref = self.lightning_module
            if is_overridden(hook_name, model_ref):
                hook_fx = getattr(model_ref, hook_name)
                output = hook_fx(*args, **kwargs)

            # if the PL module doesn't have the hook then call the accelerator
            # used to auto-reduce things for the user with Results obj
            elif hasattr(self.accelerator, hook_name):
                accelerator_hook = getattr(self.accelerator, hook_name)
                output = accelerator_hook(*args, **kwargs)

        if not skip:
            self._cache_logged_metrics()
        return output<|MERGE_RESOLUTION|>--- conflicted
+++ resolved
@@ -502,8 +502,6 @@
 
     def pre_dispatch(self):
         self.accelerator.pre_dispatch(self)
-<<<<<<< HEAD
-=======
 
         # log hyper-parameters
         if self.logger is not None:
@@ -511,7 +509,6 @@
             self.logger.log_hyperparams(self.lightning_module.hparams_initial)
             self.logger.log_graph(self.lightning_module)
             self.logger.save()
->>>>>>> 0ea8f398
 
     def post_dispatch(self):
         self.accelerator.post_dispatch(self)
