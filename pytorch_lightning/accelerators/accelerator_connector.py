--- conflicted
+++ resolved
@@ -13,11 +13,7 @@
 # limitations under the License.
 
 import os
-<<<<<<< HEAD
-from typing import Optional, Sequence
-=======
 from typing import List, Optional, Sequence, Union
->>>>>>> 0345fcfa
 
 import torch
 
@@ -45,10 +41,6 @@
     TrainingTypePlugin,
 )
 from pytorch_lightning.plugins.environments import ClusterEnvironment, SLURMEnvironment, TorchElasticEnvironment
-<<<<<<< HEAD
-from pytorch_lightning.plugins.environments.default_environment import DefaultEnvironment
-=======
->>>>>>> 0345fcfa
 from pytorch_lightning.tuner.auto_gpu_select import pick_multiple_gpus
 from pytorch_lightning.utilities import (
     _APEX_AVAILABLE,
@@ -175,26 +167,16 @@
 
                 else:
                     raise MisconfigurationException(
-<<<<<<< HEAD
-                        'You can only specify one precision and one training type plugin. '
-                        'Found more than 1 training type plugin'
-=======
                         'You can only specify one precision and one training type plugin.'
                         f' Found more than 1 training type plugin: {type(plug).__name__}'
->>>>>>> 0345fcfa
                     )
             elif isinstance(plug, PrecisionPlugin):
                 if precision is None:
                     precision = plug
                 else:
                     raise MisconfigurationException(
-<<<<<<< HEAD
-                        'You can only specify one precision and one training type plugin. '
-                        'Found more than 1 precision plugin'
-=======
                         'You can only specify one precision and one training type plugin.'
                         f' Found more than 1 precision plugin: {type(plug).__name__}'
->>>>>>> 0345fcfa
                     )
 
             elif isinstance(plug, ClusterEnvironment):
@@ -202,21 +184,11 @@
                     cluster_environment = plug
                 else:
                     raise MisconfigurationException(
-<<<<<<< HEAD
-                        'You can only specify one cluster environment '
-                        'Found more than 1 cluster environment plugin'
-                    )
-            else:
-                raise MisconfigurationException(
-                    f'Found invalid type for plugin {plug}. '
-                    'Expected a precision or training type plugin.'
-=======
                         'You can only specify one cluster environment. Found more than 1 cluster environment plugin'
                     )
             else:
                 raise MisconfigurationException(
                     f'Found invalid type for plugin {plug}. Expected a precision or training type plugin.'
->>>>>>> 0345fcfa
                 )
 
         self._training_type_plugin = training_type
@@ -268,11 +240,7 @@
         return self._distrib_type == DistributedType.DP
 
     @property
-<<<<<<< HEAD
-    def use_ddp(self):
-=======
     def use_ddp(self) -> bool:
->>>>>>> 0345fcfa
         return self._distrib_type in (
             DistributedType.DDP, DistributedType.DDP_SPAWN, DistributedType.DDP_SHARDED,
             DistributedType.DDP_SHARDED_SPAWN
@@ -313,19 +281,11 @@
         return devices
 
     @property
-<<<<<<< HEAD
-    def root_gpu(self) -> int:
-        return self.accelerator.root_device.index
-
-    @property
-    def is_using_torchelastic(self):
-=======
     def root_gpu(self) -> Optional[int]:
         return self.accelerator.root_device.index if not isinstance(self.accelerator, TPUAccelerator) else None
 
     @property
     def is_using_torchelastic(self) -> bool:
->>>>>>> 0345fcfa
         te_flags_passed = "WORLD_SIZE" in os.environ and ("GROUP_RANK" in os.environ or "NODE_RANK" in os.environ)
         return te_flags_passed
 
@@ -379,11 +339,7 @@
         else:
             raise NotImplementedError("We only support precisions 32 and 16!")
 
-<<<<<<< HEAD
-    def select_training_type_plugin(self):
-=======
     def select_training_type_plugin(self) -> TrainingTypePlugin:
->>>>>>> 0345fcfa
         if self.use_ddp2:
             plugin = DDP2Plugin(parallel_devices=self.parallel_devices, cluster_environment=self.cluster_environment)
         elif self.use_ddp:
@@ -449,23 +405,14 @@
 
         return training_type
 
-<<<<<<< HEAD
-    def select_accelerator(self):
-=======
     def select_accelerator(self) -> Accelerator:
->>>>>>> 0345fcfa
         if isinstance(self.distributed_backend, Accelerator):
             # custom accelerator from user
             if self._precision_plugin is not None or self._training_type_plugin is not None:
                 # plugins also specified by user
                 rank_zero_warn(
-<<<<<<< HEAD
-                    'Specified Precision and TrainingType Plugins will be ignored, '
-                    'since an Accelerator instance was provided'
-=======
                     'Specified `Precision` and `TrainingType` plugins will be ignored,'
                     ' since an `Accelerator` instance was provided.'
->>>>>>> 0345fcfa
                 )
             return self.distributed_backend
 
@@ -481,11 +428,7 @@
             training_type_plugin=self.training_type_plugin,
         )
 
-<<<<<<< HEAD
     def select_cluster_environment(self):
-=======
-    def select_cluster_environment(self) -> ClusterEnvironment:
->>>>>>> 0345fcfa
         if self._cluster_environment is not None:
             return self._cluster_environment
         if self.is_slurm_managing_tasks:
@@ -495,12 +438,6 @@
             os.environ["PL_IN_DDP_SUBPROCESS"] = "1"
         elif self.is_using_torchelastic:
             env = TorchElasticEnvironment()
-<<<<<<< HEAD
-=======
-            # TODO: decouple DDP from TE
-            #   refactor and let generic cluster env hold the information about who spawns the processes
-            os.environ["PL_IN_DDP_SUBPROCESS"] = "1"
->>>>>>> 0345fcfa
         else:
             env = DefaultEnvironment()
         return env
@@ -539,10 +476,6 @@
         # special case with TPUs
         elif self.distributed_backend == 'tpu':
             self._device_type = DeviceType.TPU
-<<<<<<< HEAD
-        # set all other requested distrib. types and if it was not set in the
-=======
->>>>>>> 0345fcfa
         elif self.distributed_backend and self._distrib_type is None:
             self._distrib_type = DistributedType(self.distributed_backend)
 
