--- conflicted
+++ resolved
@@ -219,11 +219,7 @@
         with self.precision_plugin.test_step_context(), self.training_type_plugin.test_step_context():
             return self.training_type_plugin.test_step(*kwargs.values())
 
-<<<<<<< HEAD
-    def predict(self, kwargs: Dict[str, Union[Any, int]]) -> _STEP_OUTPUT_TYPE:
-=======
-    def predict_step(self, args: List[Union[Any, int]]) -> _STEP_OUTPUT_TYPE:
->>>>>>> 0ea8f398
+    def predict_step(self, kwargs: Dict[str, Union[Any, int]]) -> _STEP_OUTPUT_TYPE:
         """The actual predict step.
 
         Args:
@@ -237,11 +233,7 @@
         kwargs = self.to_device(kwargs)
 
         with self.precision_plugin.predict_context(), self.training_type_plugin.predict_context():
-<<<<<<< HEAD
-            return self.training_type_plugin.predict(*kwargs.values())
-=======
-            return self.training_type_plugin.predict_step(*args)
->>>>>>> 0ea8f398
+            return self.training_type_plugin.predict_step(*kwargs.values())
 
     def training_step_end(self, output: _STEP_OUTPUT_TYPE) -> _STEP_OUTPUT_TYPE:
         """A hook to do something at the end of the training step
@@ -365,19 +357,18 @@
 
     def to_device(self, kwargs: Dict[str, Union[Any, int]]) -> Dict[str, Union[Any, int]]:
         """Pushes the batch to the root device"""
-<<<<<<< HEAD
-        kwargs['batch'] = self.batch_to_device(
-            kwargs['batch'], self.root_device, dataloader_idx=kwargs.get('dataloader_idx', None)
-        )
-        return kwargs
-=======
-        # Todo (tchaton) Better fix
+        batch = kwargs['batch']
+  
+        # TODO (tchaton) Better fix
         is_dict = isinstance(batch, dict)
         if is_dict:
             batch = [batch]
-        batch = self.batch_to_device(batch, self.root_device)
-        return batch[0] if is_dict else batch
->>>>>>> 0ea8f398
+
+        batch = self.batch_to_device(
+            batch, self.root_device, dataloader_idx=kwargs.get('dataloader_idx', None)
+        )
+        kwargs['batch'] = batch[0] if is_dict else batch
+        return kwargs
 
     @property
     def amp_backend(self) -> Optional[LightningEnum]:
